[package]
authors = ["Mike Walters <mike@flomp.net>"]
categories = ["embedded", "hardware-support", "no-std"]
description = "Rust driver for Sensirion SHT3x series digital temperature/humidity sensors."
documentation = "https://docs.rs/sht3x"
keywords = ["embedded-hal-driver", "sht30", "sht31", "sht35"]
license = "MIT OR Apache-2.0"
name = "sht3x"
repository = "https://github.com/miek/sht3x-rs"
version = "0.1.1"

[dependencies]
byteorder = { version = "1", default-features = false }
<<<<<<< HEAD
embedded-hal = "0.2.1"

[dev-dependencies]
linux-embedded-hal = "0.2.1"
=======
embedded-hal = "0.2.4"

[dev-dependencies]
linux-embedded-hal = "0.3.0"
>>>>>>> 351193c6
<|MERGE_RESOLUTION|>--- conflicted
+++ resolved
@@ -11,14 +11,7 @@
 
 [dependencies]
 byteorder = { version = "1", default-features = false }
-<<<<<<< HEAD
-embedded-hal = "0.2.1"
-
-[dev-dependencies]
-linux-embedded-hal = "0.2.1"
-=======
 embedded-hal = "0.2.4"
 
 [dev-dependencies]
-linux-embedded-hal = "0.3.0"
->>>>>>> 351193c6
+linux-embedded-hal = "0.3.0"